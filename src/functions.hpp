#ifndef AUDI_FUNCTIONS_HPP
#define AUDI_FUNCTIONS_HPP

#include <boost/lexical_cast.hpp>
#include <cmath>
#include <piranha/binomial.hpp>
#include <stdexcept>

#include "gdual.hpp"

namespace audi
{

<<<<<<< HEAD
inline  gdual exp(const gdual& d)
=======
inline gdual exp(const gdual &d)
>>>>>>> c6f95f6b
{
    gdual retval(1., d.get_order());
    double fact=1;
    auto p0 = d.constant_cf();
    auto phat = d - p0;
    gdual tmp(phat);

    retval+=phat;
    for (int i = 2; i <= d.get_order(); ++i) {
        phat*=tmp;
        fact*=i;
        retval+=phat / fact;
    }
    return retval * std::exp(p0);
}

<<<<<<< HEAD
inline  gdual log(const gdual& d)
=======
inline gdual log(const gdual &d)
>>>>>>> c6f95f6b
{
    gdual retval(0., d.get_order());
    double fatt = 1;
    auto p0 = d.constant_cf();
    auto log_p0 = std::log(p0);
    if (!std::isfinite(log_p0)) {
        throw std::domain_error("std::log(" + boost::lexical_cast<std::string>(p0) + ") returns " + boost::lexical_cast<std::string>(log_p0) + " in log(const gdual& d)");
    }
    auto phat = (d - p0);
    phat = phat/p0;
    gdual tmp(phat);

    retval = log_p0 + phat;
    for (auto i = 2; i <= d.get_order(); ++i) {
        fatt *= -1;
        phat*=tmp;
        retval =  retval + fatt * phat / i;
    }
    return retval;
}

<<<<<<< HEAD
inline  gdual pow(double base, const gdual& d)
{
    double int_part;
    if (d.degree() == 0) {  // checks wether the exponent is an integer, in which case it calls a different overload
        auto p0 = d.find_cf(std::vector<int>(d.get_n_variables(),0));
=======
inline gdual pow(double base, const gdual &d)
{
    double int_part;
    // checks wether the exponent is an integer, in which case
    // it calls a different overload
    if (d.degree() == 0) {
        auto p0 = d.constant_cf();
>>>>>>> c6f95f6b
        double float_part = std::modf(p0, &int_part);
        if (float_part == 0.) {
            return gdual(std::pow(base, p0), d.get_order()); //nan is possible here
        }
    }
    return exp(std::log(base) * d);
}

<<<<<<< HEAD
inline  gdual pow(const gdual& d, int n)
=======
inline gdual pow(const gdual& d, int n)
>>>>>>> c6f95f6b
{
    gdual retval(d);
    for (auto i = 1; i < n; ++i) {
        retval*=d;
    }
    return retval;
}


<<<<<<< HEAD
inline  gdual pow(const gdual& d, double alpha)
=======
inline gdual pow(const gdual &d, double alpha)
>>>>>>> c6f95f6b
{
    gdual retval(1., d.get_order());
    auto p0 = d.constant_cf();
    double pow_p0 = std::pow(p0,alpha);
    if (!std::isfinite(pow_p0)) {
        throw std::domain_error("std::pow(" + boost::lexical_cast<std::string>(p0)+ ", " + boost::lexical_cast<std::string>(alpha) + ") returned a non finite number: " + boost::lexical_cast<std::string>(pow_p0));
    }
    if (p0 == 0) {
        throw std::domain_error("exponentiation not defined for polynomial having zero constant term");
    }
    auto phat = d - p0;
    phat = phat/p0;
    gdual tmp(phat);

    retval+=alpha * phat;
    for (auto i = 2; i <= d.get_order(); ++i) {
        phat*=tmp;
        retval+=piranha::math::binomial(alpha,i) * phat;
    }
    retval*=pow_p0;
    return retval;
}

<<<<<<< HEAD
inline  gdual pow(const gdual& d1, const gdual& d2)
{
    double int_part;
    if (d2.degree() == 0) {// checks wether the exponent is an integer, in which case it calls a differen overload
        auto p0 = d2.find_cf(std::vector<int>(d2.get_n_variables(),0));
=======
inline gdual pow(const gdual &d1, const gdual &d2)
{
    double int_part;
    // checks wether the exponent is an integer, in which case it calls a different overload
    if (d2.degree() == 0) {
        auto p0 = d2.constant_cf();
>>>>>>> c6f95f6b
        double float_part = std::modf(p0, &int_part);
        if (float_part == 0.) {
            return pow(d1, p0);
        }
    }
    return exp(d2 * log(d1));
}

<<<<<<< HEAD
inline  gdual sqrt(const gdual& d) 
=======
inline gdual sqrt(const gdual &d)
>>>>>>> c6f95f6b
{
    return pow(d, 0.5);
}

inline  gdual cbrt(const gdual& d)
{
    double alpha = 0.33333333333333333333333; // bello eh!!!
    gdual retval(1., d.get_order());
    auto p0 = d.find_cf(std::vector<int>(d.get_n_variables(),0));
    double cbrt_p0 = std::cbrt(p0);
    if (!std::isfinite(cbrt_p0)) {
        throw std::domain_error("std::cbrt_p0(" + boost::lexical_cast<std::string>(p0)+ ", " + boost::lexical_cast<std::string>(alpha) + ") returned a non finite number: " + boost::lexical_cast<std::string>(cbrt_p0));
    }
    auto phat = d - p0;
    phat = phat/p0;
    gdual tmp(phat);

    retval+=alpha * phat;
    for (auto i = 2; i <= d.get_order(); ++i) {
        phat*=tmp;
        retval+=piranha::math::binomial(alpha,i) * phat;
    }
    retval*=cbrt_p0;
    return retval;
}

inline gdual sin(const gdual& d)
{
    auto p0 = d.find_cf(std::vector<int>(d.get_n_variables(),0));
    auto phat = (d - p0);
    auto phat2 = phat * phat;

    auto sin_p0 = std::sin(p0);
    auto cos_p0 = std::cos(p0);

    double factorial=1;
    double coeff=1;
    gdual cos_taylor(1., d.get_order());
    gdual tmp(cos_taylor);
    for (auto i=2; i<=d.get_order(); i+=2)
    {
        coeff*=-1;                              // -1, 1, -1, 1, ...
        tmp*=phat2;                             // phat^2, phat^4, phat^6 ...
        factorial*=i * (i-1);                   // 2!, 4!, 6!, ...
std::cout << "i: " << i << std::endl; 
std::cout << "coeff: " << coeff << std::endl; 
std::cout << "factorial: " << factorial << std::endl; 
        cos_taylor += coeff * tmp / factorial;
    }

    factorial=1;
    coeff=1;
    gdual sin_taylor(phat);
    tmp = gdual(1, d.get_order());
    for (auto i=3; i<=d.get_order(); i+=2)
    {
        coeff*=-1;                              // -1, 1, -1, 1, ...
        tmp*=phat2;                             // phat^3, phat^5, phat^7 ...
        factorial*=i * (i-1);                   // 3!, 5!, 7!, ...
std::cout << "i: " << i << std::endl; 
std::cout << "coeff: " << coeff << std::endl; 
std::cout << "factorial: " << factorial << std::endl; 
        sin_taylor += coeff * tmp / factorial;
    }
    return (sin_p0 * cos_taylor + cos_p0 * sin_taylor);
}

inline gdual cos(const gdual& d)
{
    auto p0 = d.find_cf(std::vector<int>(d.get_n_variables(),0));
    auto phat = (d - p0);
    auto phat2 = phat * phat;

    auto sin_p0 = std::sin(p0);
    auto cos_p0 = std::cos(p0);

    double factorial=1;
    double coeff=1;
    gdual cos_taylor(1., d.get_order());
    gdual tmp(cos_taylor);
    for (auto i=2; i<d.get_order(); i+=2)
    {
        coeff*=-1;                              // -1, 1, -1, 1, ...
        tmp*=phat2;                             // phat^2, phat^4, phat^6 ...
        factorial*=i * (i-1);                   // 2!, 4!, 6!, ...
        cos_taylor += coeff * tmp / factorial;
    }

    factorial=2;
    coeff=1;
    gdual sin_taylor(phat);
    tmp = gdual(1, d.get_order());
    for (auto i=3; i<d.get_order(); i+=2)
    {
        coeff*=-1;                              // -1, 1, -1, 1, ...
        tmp*=phat2;                             // phat^3, phat^5, phat^7 ...
        factorial*=i * (i-1);                   // 3!, 5!, 7!, ...
        sin_taylor += coeff * tmp / factorial;
    }
    return (cos_p0 * cos_taylor - sin_p0 * sin_taylor);
}

} // end of namespace audi 

#endif<|MERGE_RESOLUTION|>--- conflicted
+++ resolved
@@ -11,11 +11,8 @@
 namespace audi
 {
 
-<<<<<<< HEAD
-inline  gdual exp(const gdual& d)
-=======
+
 inline gdual exp(const gdual &d)
->>>>>>> c6f95f6b
 {
     gdual retval(1., d.get_order());
     double fact=1;
@@ -32,11 +29,7 @@
     return retval * std::exp(p0);
 }
 
-<<<<<<< HEAD
-inline  gdual log(const gdual& d)
-=======
 inline gdual log(const gdual &d)
->>>>>>> c6f95f6b
 {
     gdual retval(0., d.get_order());
     double fatt = 1;
@@ -58,13 +51,6 @@
     return retval;
 }
 
-<<<<<<< HEAD
-inline  gdual pow(double base, const gdual& d)
-{
-    double int_part;
-    if (d.degree() == 0) {  // checks wether the exponent is an integer, in which case it calls a different overload
-        auto p0 = d.find_cf(std::vector<int>(d.get_n_variables(),0));
-=======
 inline gdual pow(double base, const gdual &d)
 {
     double int_part;
@@ -72,7 +58,6 @@
     // it calls a different overload
     if (d.degree() == 0) {
         auto p0 = d.constant_cf();
->>>>>>> c6f95f6b
         double float_part = std::modf(p0, &int_part);
         if (float_part == 0.) {
             return gdual(std::pow(base, p0), d.get_order()); //nan is possible here
@@ -81,11 +66,7 @@
     return exp(std::log(base) * d);
 }
 
-<<<<<<< HEAD
-inline  gdual pow(const gdual& d, int n)
-=======
 inline gdual pow(const gdual& d, int n)
->>>>>>> c6f95f6b
 {
     gdual retval(d);
     for (auto i = 1; i < n; ++i) {
@@ -95,11 +76,7 @@
 }
 
 
-<<<<<<< HEAD
-inline  gdual pow(const gdual& d, double alpha)
-=======
 inline gdual pow(const gdual &d, double alpha)
->>>>>>> c6f95f6b
 {
     gdual retval(1., d.get_order());
     auto p0 = d.constant_cf();
@@ -123,20 +100,12 @@
     return retval;
 }
 
-<<<<<<< HEAD
-inline  gdual pow(const gdual& d1, const gdual& d2)
-{
-    double int_part;
-    if (d2.degree() == 0) {// checks wether the exponent is an integer, in which case it calls a differen overload
-        auto p0 = d2.find_cf(std::vector<int>(d2.get_n_variables(),0));
-=======
 inline gdual pow(const gdual &d1, const gdual &d2)
 {
     double int_part;
     // checks wether the exponent is an integer, in which case it calls a different overload
     if (d2.degree() == 0) {
         auto p0 = d2.constant_cf();
->>>>>>> c6f95f6b
         double float_part = std::modf(p0, &int_part);
         if (float_part == 0.) {
             return pow(d1, p0);
@@ -145,11 +114,7 @@
     return exp(d2 * log(d1));
 }
 
-<<<<<<< HEAD
-inline  gdual sqrt(const gdual& d) 
-=======
 inline gdual sqrt(const gdual &d)
->>>>>>> c6f95f6b
 {
     return pow(d, 0.5);
 }
